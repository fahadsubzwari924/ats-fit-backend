import 'reflect-metadata';
import { NestFactory } from '@nestjs/core';
import { AppModule } from './app.module';
import {
  ValidationPipe,
  VersioningType,
  BadRequestException,
} from '@nestjs/common';
import { ValidationError } from 'class-validator';
import { ResponseService } from './shared/modules/response/response.service';
import { ResponseInterceptor } from './shared/modules/response/response.interceptor';
import { AllExceptionsFilter } from './shared/modules/response/exception.filter';
import { RequestIdMiddleware } from './shared/modules/response/request-id.middleware';
import { Request, Response, NextFunction } from 'express';
import { DocumentBuilder, SwaggerModule } from '@nestjs/swagger';
import { lemonSqueezySetup } from '@lemonsqueezy/lemonsqueezy.js';
import { authtoken, forward } from '@ngrok/ngrok';

async function bootstrap() {
  const app = await NestFactory.create(AppModule);

<<<<<<< HEAD
  // Lemon Squeezy SDK setup
  lemonSqueezySetup({ apiKey: process.env.LEMON_SQUEEZY_API_KEY });

  // await Ngrok.setAuthToken('20oaobEEaZl6I7SK8k7rSVAv6cu_7rmeSUurFKwCPXP4MtBtL');

  
  // Lemon Squeezy webhook raw body parser
  // app.use('/api/webhooks/lemonsqueezy', bodyParser.raw({ type: 'application/json' }));

=======
  // Enable graceful shutdown for Cloud Run
  app.enableShutdownHooks();
>>>>>>> 61c42faa

  // Enable CORS for all origins (adjust for production)
  app.enableCors({
    origin: true, // Allow all origins for development
    methods: ['GET', 'POST', 'PUT', 'DELETE', 'PATCH', 'OPTIONS'],
    allowedHeaders: [
      'Content-Type',
      'Authorization',
      'X-Requested-With',
      'X-Resume-Generation-Id',
      'X-ATS-Score',
      'X-Filename',
    ],
    exposedHeaders: [
      'X-Resume-Generation-Id',
      'X-ATS-Score',
      'X-Filename',
      'Content-Disposition',
    ],
    credentials: true,
  });

  app.setGlobalPrefix('api');

  // --- Swagger setup ---
  const config = new DocumentBuilder()
    .setTitle('ATS Fit API')
    .setDescription('API documentation for ATS Fit Backend')
    .setVersion('1.0')
    .addBearerAuth()
    .build();

  const document = SwaggerModule.createDocument(app, config);
  SwaggerModule.setup('api/docs', app, document);
  // --- End Swagger setup ---

  // Resolve ResponseService instance
  const responseService = await app.resolve(ResponseService);

  // Global validation pipe for request validation
  app.useGlobalPipes(
    new ValidationPipe({
      transform: true,
      whitelist: true,
      forbidNonWhitelisted: false,
      enableDebugMessages: true,
      disableErrorMessages: false,
      validateCustomDecorators: true,
      skipMissingProperties: false,
      skipNullProperties: false,
      skipUndefinedProperties: false,
      exceptionFactory: (validationErrors: ValidationError[] = []) => {
        return new BadRequestException({
          message: 'Validation failed',
          errors: validationErrors,
        });
      },
    }),
  );

  // Global response interceptor to wrap success responses
  app.useGlobalInterceptors(new ResponseInterceptor(responseService));

  // Global exception filter to format error responses
  app.useGlobalFilters(new AllExceptionsFilter(responseService));

  // Global middleware to assign request IDs
  const requestIdMiddleware = new RequestIdMiddleware(responseService);
  app.use((req: Request, res: Response, next: NextFunction) => {
    requestIdMiddleware.use(req, res, next);
  });

  app.enableVersioning({
    type: VersioningType.URI,
    defaultVersion: '1',
  });

<<<<<<< HEAD
  await app.listen(3000);

  await authtoken('20oaobEEaZl6I7SK8k7rSVAv6cu_7rmeSUurFKwCPXP4MtBtL');
  const tunnel = await forward({ addr: 3000 });
  console.log(`Public ngrok URL: ${tunnel.url()}`);


=======
  // Cloud Run expects app to listen on PORT environment variable
  const port = process.env.PORT || 3000;
  await app.listen(port, '0.0.0.0');

  console.log(`🚀 Application is running on port ${port}`);
>>>>>>> 61c42faa
}

void bootstrap();<|MERGE_RESOLUTION|>--- conflicted
+++ resolved
@@ -19,7 +19,6 @@
 async function bootstrap() {
   const app = await NestFactory.create(AppModule);
 
-<<<<<<< HEAD
   // Lemon Squeezy SDK setup
   lemonSqueezySetup({ apiKey: process.env.LEMON_SQUEEZY_API_KEY });
 
@@ -29,10 +28,8 @@
   // Lemon Squeezy webhook raw body parser
   // app.use('/api/webhooks/lemonsqueezy', bodyParser.raw({ type: 'application/json' }));
 
-=======
   // Enable graceful shutdown for Cloud Run
   app.enableShutdownHooks();
->>>>>>> 61c42faa
 
   // Enable CORS for all origins (adjust for production)
   app.enableCors({
@@ -110,21 +107,19 @@
     defaultVersion: '1',
   });
 
-<<<<<<< HEAD
-  await app.listen(3000);
 
-  await authtoken('20oaobEEaZl6I7SK8k7rSVAv6cu_7rmeSUurFKwCPXP4MtBtL');
-  const tunnel = await forward({ addr: 3000 });
-  console.log(`Public ngrok URL: ${tunnel.url()}`);
-
-
-=======
   // Cloud Run expects app to listen on PORT environment variable
   const port = process.env.PORT || 3000;
   await app.listen(port, '0.0.0.0');
 
+  // Ngrok setup for local development
+  await authtoken('20oaobEEaZl6I7SK8k7rSVAv6cu_7rmeSUurFKwCPXP4MtBtL');
+  const tunnel = await forward({ addr: port });
+  console.log(`Public ngrok URL: ${tunnel.url()}`);
+
+
+
   console.log(`🚀 Application is running on port ${port}`);
->>>>>>> 61c42faa
 }
 
 void bootstrap();